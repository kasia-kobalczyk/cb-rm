import torch
import wandb
import numpy as np
from tqdm import tqdm
from torch.utils.data import DataLoader
import random 
from src.data.dataloaders import *
from src.models.reward_models import *
from torch.utils.data import Sampler

def to_tensor(x, device):
    return torch.tensor(x, dtype=torch.float32).unsqueeze(0).to(device)

def bernoulli_stats(p, q=None):
    eps = 1e-8
    if not torch.is_tensor(p):
        p = torch.tensor(p, dtype=torch.float32)
    p = torch.clamp(p, eps, 1 - eps)

    if q is None:
        return - (p * p.log() + (1 - p) * (1 - p).log())
    else:
        if not torch.is_tensor(q):
            q = torch.tensor(q, dtype=torch.float32)
        q = torch.clamp(q, eps, 1 - eps)
        return p * (p / q).log() + (1 - p) * ((1 - p) / (1 - q)).log()


def intervene_logits(relative_concept_logits, concept_idx, weights, intervene_value):
    intervened_logits = relative_concept_logits.clone()
    intervened_logits[0, concept_idx] = intervene_value
    reward = torch.sum(weights * intervened_logits, dim=1)
    return reward, intervened_logits

class RatioSampler(Sampler):
    def __init__(self, dataset, keep_ratio=0.2):
        self.dataset = dataset
        self.keep_ratio = keep_ratio

        # Collect all valid indices
        self.all_indices = list(range(len(self.dataset)))

    def add_new(self, added_idx):
         # Convert (idx, concept_idx) -> example_idx (row in dataset)
        added_rows = {i for i, _ in added_idx}
        
        # Remaining indices
        remaining = list(set(self.all_indices) - added_rows)

        # Replay sampling
        n_keep = int(len(remaining) * self.keep_ratio)
        kept_replay = random.sample(remaining, n_keep) if n_keep > 0 else []

        # Combine
        self.current_indices = list(added_rows) + kept_replay
        random.shuffle(self.current_indices)

    def __iter__(self):
        return iter(self.current_indices)

    def __len__(self):
        return int(len(self.dataset) * self.keep_ratio) + len(self.added_idx)

class FIFOSampler(Sampler):
    def __init__(self, total_capacity):
        self.total_capacity = total_capacity
        self.current_indices = []

    def add_new(self, added_idx):
        added_rows = list({i for (i, _) in added_idx})
        self.current_indices = list(added_rows) + self.current_indices
        self.current_indices = self.current_indices[:self.total_capacity]
    
    def __iter__(self):
        shuffled = random.sample(self.current_indices, len(self.current_indices))
        return iter(shuffled)

    def __len__(self):
        return len(self.current_indices)


# Training utils
class ActiveTrainer:
    def __init__(
            self, 
            cfg, 
            model,
            train_dataset,
            val_dataloader,
            save_dir,
        ):
        self.cfg = cfg
        self.device = cfg.model.device
        self.train_dataset = train_dataset
        self.val_dataloader = val_dataloader
        # self.var_log = []  
        self.num_epochs = cfg.training.num_epochs
        self.model = model
        self.model.to(self.device)
        self.optimizer = torch.optim.Adam(
            self.model.parameters(), lr=cfg.training.lr, eps=3e-5
        )
        self.save_dir = save_dir
        self.eval_steps = cfg.training.eval_steps
        self.max_num_eval_steps = cfg.training.max_num_eval_steps
        self.best_eval_metric = np.inf
        self.current_episode = 0

        self.training_metrics = [
            'loss', 'preference_accuracy', 'concept_pseudo_accuracy', 'preference_loss', 'concept_loss'
        ]

        if self.cfg.model.model_type == "probabilistic":
            self.training_metrics.append('kl_loss')

        self.eval_metrics = [
            'preference_accuracy', 'concept_pseudo_accuracy'
        ]
        if self.cfg.training.buffer_type == 'ratio':
            self.sampler = RatioSampler(self.train_dataset, keep_ratio=cfg.training.keep_ratio)
        elif self.cfg.training.buffer_type == 'fifo':
            self.sampler = FIFOSampler(cfg.training.fifo_capacity)

    def train_loop(self):
        self.sampler.add_new(self.train_dataset.initial_samples)
        self.train_dataloader = DataLoader(
            self.train_dataset,
            batch_size=self.cfg.data.batch_size,
            sampler=self.sampler,
            collate_fn=collate_fn,
        )
        print(f"Starting training with {len(self.sampler.current_indices)} pairs")
        if not getattr(self.cfg.training, "active_learning", True):
            print("Running standard training (no active learning episodes)...")
            return self.train_episode()

        for episode in range(self.cfg.training.num_episodes):
            print(f"Episode {episode}/{self.cfg.training.num_episodes}")
            # Run one episode of training
            best_eval_metric = self.train_episode()
            self.current_episode += 1
            print(f"Best eval metric afer episode {episode}: {best_eval_metric:.3f}")
            # Query new data
            added_idx = self.query_new_data()
            self.train_dataset.build_dataset(added_idx)
            self.sampler.add_new(added_idx)
            self.train_dataloader = DataLoader(
                self.train_dataset,
                batch_size=self.cfg.data.batch_size,
                sampler=self.sampler,
                collate_fn=collate_fn,
            )
            print(f"Added {len(added_idx)} concept labels to the training set")
            # Load the best model and optimizer: # TO DO: may instead train from scratch (?)
            self.model.load_state_dict(torch.load(f"{self.save_dir}/model_best.pt"))
            self.optimizer.load_state_dict(torch.load(f"{self.save_dir}/optim_best.pt"))


    def train_episode(self):
        eval_stopping_metric = 'preference_accuracy'
        it = 0
<<<<<<< HEAD
        
=======
        # self.var_log = {
        #     "variance": [],
        #     "concept_uncertainty": [],
        #     "concept_weight": [],
        #     "label_uncertainty": [],
        #     "temperature": []
        # }
>>>>>>> e09e72f9
        best_eval_metric = self.best_eval_metric
        for epoch in range(self.num_epochs):
            print(f"Epoch {epoch + 1}/{self.num_epochs}")
            for batch in tqdm(self.train_dataloader):
<<<<<<< HEAD
=======
            # for i, batch in enumerate(tqdm(self.train_dataloader)):
            #     if i >= 2:
            #         break
>>>>>>> e09e72f9
                self.model.train()
                self.optimizer.zero_grad()
                results = self.run_batch(batch)
                loss = results["loss"]
                loss.backward()
                self.optimizer.step()
<<<<<<< HEAD
                
=======
                # if self.cfg.model.model_type == "probabilistic":
                #     relative_var = results["relative_var"].detach().cpu()
                #     concept_logits = results["relative_concept_logits"].detach().cpu()
                #     reward_diff = results["reward_diff"].detach().cpu()
                #     weights = results["weights"].detach().cpu()
                #     temperature = results["temperature"].detach().cpu()
                #     idx_batch = batch["id"]
                #     concept_uncertainty = torch.sigmoid(-concept_logits)
                #     label_uncertainty = torch.sigmoid(-reward_diff)

                #     # Now fill the var_log dictionary
                #     self.var_log["variance"].extend(
                #         ((idx.item(), k), relative_var[b, k].item())
                #         for b, idx in enumerate(idx_batch)
                #         for k in range(relative_var.shape[1])
                #     )
                #     self.var_log["concept_uncertainty"].extend(
                #         ((idx.item(), k), concept_uncertainty[b, k].item())
                #         for b, idx in enumerate(idx_batch)
                #         for k in range(concept_uncertainty.shape[1])
                #     )
                #     self.var_log["concept_weight"].extend(
                #         ((idx.item(), k), weights[b, k].item())
                #         for b, idx in enumerate(idx_batch)
                #         for k in range(weights.shape[1])
                #     )
                #     self.var_log["label_uncertainty"].extend(
                #         ((idx.item(), k), label_uncertainty[b].item())
                #         for b, idx in enumerate(idx_batch)
                #         for k in range(relative_var.shape[1])
                #     )
                #     self.var_log["temperature"].extend(
                #         ((idx.item(), k), temperature[b].item())
                #         for b, idx in enumerate(idx_batch)
                #         for k in range(relative_var.shape[1])
                #     )
>>>>>>> e09e72f9
                if not self.cfg.training.dry_run:
                    wandb.log(
                        {'train_' + k: results[k] for k in self.training_metrics},
                    )
                if it % self.eval_steps == 0 and it > 0:
                    val_results = self.eval(self.eval_metrics, dataloader='val', max_steps=self.max_num_eval_steps)
                    if not self.cfg.training.dry_run:
                        wandb.log(
                            {'val_' + k: val_results[k] for k in self.eval_metrics},
                        )
                        eval_metric_value = val_results[eval_stopping_metric]
                        if 'accuracy' in eval_stopping_metric:
                            eval_metric_value = -eval_metric_value
                        if eval_metric_value < best_eval_metric:
                            best_eval_metric =  eval_metric_value

                            state_dict_save = self.model.state_dict()
                            # Save best model and optimizer
                            torch.save(state_dict_save, f"{self.save_dir}/model_best.pt")
                            torch.save(
                                self.optimizer.state_dict(),
                                f"{self.save_dir}/optim_best.pt",
                            )
                            print(f"Best model saved at step {it}")
                it += 1

        # Compute eval results after the episode is finished
        final_val_results = self.eval(self.eval_metrics, dataloader='val', max_steps=self.max_num_eval_steps)
        if not self.cfg.training.dry_run:
            wandb.log(
                {'val_' + k: final_val_results[k] for k in self.eval_metrics},
            )
            log_dict = {'episode_val_' + k: final_val_results[k] for k in self.eval_metrics}
            log_dict['episode'] = self.current_episode
            wandb.log(log_dict)
            eval_metric_value = final_val_results[eval_stopping_metric]
            if 'accuracy' in eval_stopping_metric:
                eval_metric_value = -eval_metric_value
            if eval_metric_value < best_eval_metric:
                best_eval_metric =  eval_metric_value

                state_dict_save = self.model.state_dict()

                torch.save(state_dict_save, f"{self.save_dir}/model_best.pt")
                torch.save(
                    self.optimizer.state_dict(),
                    f"{self.save_dir}/optim_best.pt",
                )
                print(f"Best model saved at step {it}")

        self.best_eval_metric = best_eval_metric

        # Save the uncertainty map
        if self.cfg.model.model_type == "probabilistic" and self.cfg.training.acquisition_function not in ["uniform", "intervention", "intervention_concepts"]:
            self.compute_uncertainty_map()


        return best_eval_metric

    def compute_uncertainty_map(self):
        self.uncertainty_map = {
            "variance": [],
            "concept_uncertainty": [],
            "concept_weight": [],
            "label_uncertainty": [],
            "concept_entropy": [],
            "eig": []
        }
        self.model.eval()
        with torch.no_grad():
            pool_index = self.train_dataset.pool_index
            pool_instance_index = list({instance_idx for (instance_idx, _) in pool_index})
            pool_dataset = torch.utils.data.Subset(self.train_dataset, pool_instance_index)
            pool_dataloader = DataLoader(
                pool_dataset,
                batch_size=2048, #self.cfg.data.batch_size,
                shuffle=False,
                collate_fn=collate_fn,
            )
            print(f"Computing uncertainty for the pool dataset of size {len(pool_dataset)} ...")
            for batch in tqdm(pool_dataloader):
                results = self.run_batch(batch)
                relative_var = results["relative_var"].cpu()
                relative_mean = results["relative_mean"].cpu()
                concept_logits = results["relative_concept_logits"].cpu()
                reward_diff = results["reward_diff"].cpu()
                weights = results["weights"].cpu()
                idx_batch = batch["pair_idx"]
                concept_uncertainty = torch.sigmoid(-concept_logits)
                label_uncertainty = torch.sigmoid(-reward_diff)

                # Now fill the uncertainty_map dictionary
                if self.cfg.training.acquisition_function in ["variance", "certainty_concept_weight", "variance_label_uncertainty"]:
                    self.uncertainty_map["variance"].extend(
                        ((idx.item(), k), relative_var[b, k].item())
                        for b, idx in enumerate(idx_batch)
                        for k in range(relative_var.shape[1])
                    )

                if self.cfg.training.acquisition_function in ["concept_uncertainty"]:
                    self.uncertainty_map["concept_uncertainty"].extend(
                        ((idx.item(), k), concept_uncertainty[b, k].item())
                        for b, idx in enumerate(idx_batch)
                        for k in range(concept_uncertainty.shape[1])
                    )

                if self.cfg.training.acquisition_function in ["concept_weight", "certainty_concept_weight"]:
                    self.uncertainty_map["concept_weight"].extend(
                        ((idx.item(), k), weights[b, k].item())
                        for b, idx in enumerate(idx_batch)
                        for k in range(weights.shape[1])
                    )

                if self.cfg.training.acquisition_function in ["label_uncertainty", "variance_label_uncertainty"]:
                    self.uncertainty_map["label_uncertainty"].extend(
                        ((idx.item(), -1), label_uncertainty[b].item())
                        for b, idx in enumerate(idx_batch)
                    )

                if self.cfg.training.acquisition_function == "concept_entropy":
                    sampler = self.model.concept_sampler
                    relative_samples = sampler(relative_mean, relative_var, n_samples=16) # [16, batch_size, num_concepts]
                    bs, num_concepts = relative_samples.shape[1], relative_samples.shape[2]
                    relative_samples = relative_samples.reshape(16, -1)
                    entropy = -torch.mean(torch.log(torch.sigmoid(relative_samples) * (1 - torch.sigmoid(relative_samples))), dim=0)
                    entropy = entropy.reshape(bs, num_concepts)
                    self.uncertainty_map["concept_entropy"].extend(
                        ((idx.item(), k), entropy[b, k].item())
                        for b, idx in enumerate(idx_batch)
                        for k in range(entropy.shape[1])
                    )

                if self.cfg.training.acquisition_function == "eig":
                    sampler = self.model.concept_sampler    
                    n_samples = 16
                    outer_samples = sampler(relative_mean, relative_var, n_samples=n_samples) # [n_samples, batch_size, num_concepts]
                    inner_samples = sampler(relative_mean, relative_var, n_samples=n_samples) # [n_samples, batch_size, num_concepts]
                    concept_labels = batch['concept_labels'].cpu()
                    concept_labels = concept_labels.repeat(n_samples, 1, 1) # [16, batch_size, num_concepts]

                    unobserved = concept_labels == -1
                    s = torch.where(
                        unobserved,
                        inner_samples,
                        concept_labels
                    )
                    r_diff_lCso = torch.sum(weights * s, dim=-1)
                    p_y_lCso = torch.sigmoid(r_diff_lCso).mean(dim=0)
    
                    for k in range(concept_labels.shape[-1]):                    
                        s = s.repeat(n_samples, 1, 1, 1) # [n_samples, n_samples, batch_size, num_concepts]
                        s[:, :, :, k] = outer_samples[:, :, k] # intervene on the k-th concept
                        r_diff_lCsosk = torch.sum(weights * s, dim=-1)
                        p_y_lCsosk = torch.sigmoid(r_diff_lCsosk).mean(dim=1) # [n_samples, batch_size]
                        p_y_lCso = p_y_lCso.repeat(n_samples, 1)
                        eig = p_y_lCso * torch.log(p_y_lCso / p_y_lCsosk) + (1 - p_y_lCso) * torch.log((1 - p_y_lCso) / (1 - p_y_lCsosk))
                        eig = eig.mean(dim=0) # [batch_size]
                        self.uncertainty_map["eig"].extend(
                            ((idx.item(), k), eig[b].item())
                            for b, idx in enumerate(idx_batch)
                        )
    

        self.model.train()


    def run_batch(self, batch):
        batch = batch_to_device(batch, self.device)
        results = self.model(batch)
        results['loss'] = results['preference_loss'] + self.cfg.loss.beta_concept * results['concept_loss'] 
        
        if 'kl_loss' in results:
            results['loss'] += self.cfg.loss.beta_kl * results['kl_loss']

        if 'temperature' in results and self.cfg.model.use_temperature:
            temp_loss = torch.mean((results['temperature'] - 1.0) ** 2)  # Regularize to T ~ 1
            results['loss'] += self.cfg.loss.beta_temperature * temp_loss
            results['temperature_loss'] = temp_loss 
            
        return results

    def query_new_data(self):
        if self.cfg.model.model_type == "deterministic" and self.cfg.training.acquisition_function != "uniform":
                print("Model is deterministic. Falling back to uniform acquisition.")
                self.cfg.training.acquisition_function = "uniform"

        if self.cfg.training.acquisition_function == "uniform":
            added_idx = random.sample(
            list(self.train_dataset.pool_index),
            self.cfg.training.num_acquired_samples
            )
<<<<<<< HEAD

        elif self.cfg.training.acquisition_function == "variance":
            sorted_pairs = sorted(self.uncertainty_map["variance"], key=lambda x: -x[1])
            added_idx = [pair for (pair, _) in sorted_pairs if pair in self.train_dataset.pool_index][:self.cfg.training.num_acquired_samples]

        elif self.cfg.training.acquisition_function == "concept_uncertainty":
            metric_uncertainty = 1/abs(self.uncertainty_map["concept_uncertainty"] - 0.5)
            sorted_pairs = sorted(metric_uncertainty, key=lambda x: -x[1])
            added_idx = [pair for (pair, _) in sorted_pairs if pair in self.train_dataset.pool_index][:self.cfg.training.num_acquired_samples]

        elif self.cfg.training.acquisition_function == "concept_entropy":
            sorted_pairs = sorted(self.uncertainty_map["concept_entropy"], key=lambda x: -x[1])
            added_idx = [pair for (pair, _) in sorted_pairs if pair in self.train_dataset.pool_index][:self.cfg.training.num_acquired_samples]

        elif self.cfg.training.acquisition_function == "eig":
            sorted_pairs = sorted(self.uncertainty_map["eig"], key=lambda x: -x[1])
            added_idx = [pair for (pair, _) in sorted_pairs if pair in self.train_dataset.pool_index][:self.cfg.training.num_acquired_samples]

        elif self.cfg.training.acquisition_function == "concept_weight":
            sorted_pairs = sorted(self.uncertainty_map["concept_weight"], key=lambda x: abs(x[1]))  # absolute value if you want low magnitude
            added_idx = [pair for (pair, _) in sorted_pairs if pair in self.train_dataset.pool_index][:self.cfg.training.num_acquired_samples]
        
        elif self.cfg.training.acquisition_function == "certainty_concept_weight":
            contribution = self.uncertainty_map["variance"] * abs(self.uncertainty_map["concept_weight"])
            sorted_pairs = sorted(contribution, key=lambda x: -x[1]) 
            added_idx = [pair for (pair, _) in sorted_pairs if pair in self.train_dataset.pool_index][:self.cfg.training.num_acquired_samples]
        
        elif self.cfg.training.acquisition_function == "label_uncertainty":
            label_uncertainty_metric = 1/abs(self.uncertainty_map["label_uncertainty"] - 0.5)
            sorted_pairs = sorted(label_uncertainty_metric, key=lambda x: -x[1])
            added_idx = [pair for (pair, _) in sorted_pairs if (pair[0], 0) in self.train_dataset.pool_index][:self.cfg.training.num_acquired_samples]

        elif self.cfg.training.acquisition_function == "variance_label_uncertainty":
            # Combine concept variance and label uncertainty
            variance_scores = dict(self.uncertainty_map["variance"])
            label_uncertainty_scores = dict(self.uncertainty_map["label_uncertainty"])

            combined_scores = []
            for (idx, concept_idx), var_score in variance_scores.items():
                # Find the corresponding label uncertainty (idx, -1) for the sample
                label_score = label_uncertainty_scores.get((idx, -1), 0.0)

                # Combine them (you can tune the balance between them with a lambda)
                lambda_balance = getattr(self.cfg.training, "variance_label_lambda", 1.0)
                combined_score = var_score + lambda_balance * label_score

                combined_scores.append(((idx, concept_idx), combined_score))

            combined_scores.sort(key=lambda x: -x[1])
            added_idx = [idx for (idx, _) in combined_scores[:self.cfg.training.num_acquired_samples]]

        elif self.cfg.training.acquisition_function == "temperature_concept_uncertainty":
            # Combine temperature uncertainty and concept uncertainty
            temperature_scores = dict(self.uncertainty_map["temperature"])  # (idx, -1) -> temperature
            concept_scores = self.uncertainty_map["concept_uncertainty"]    # (idx, concept_idx) -> uncertainty

            combined_scores = []
            for (idx, concept_idx), concept_unc in concept_scores:
                temp_unc = temperature_scores.get((idx, -1), 1.0)  # default temp 1.0 if missing
                combined_unc = temp_unc * concept_unc
                combined_scores.append(((idx, concept_idx), combined_unc))

            combined_scores.sort(key=lambda x: -x[1])  # descending order
            added_idx = [idx for (idx, _) in combined_scores[:self.cfg.training.num_acquired_samples]]

        elif self.cfg.training.acquisition_function in ["intervention", "intervention_concepts"]:
            # Shared computation
            self.model.eval()
            scores = []

            with torch.no_grad():
                pool_index = self.train_dataset.pool_index
                pool_instance_index = list({instance_idx for (instance_idx, _) in pool_index})
                pool_dataset = torch.utils.data.Subset(self.train_dataset, pool_instance_index)
                pool_dataloader = DataLoader(
                    pool_dataset,
                    batch_size=self.cfg.data.batch_size,
                    shuffle=False,
                    collate_fn=collate_fn,
                )
                for batch in pool_dataloader:
                    batch = batch_to_device(batch, self.device)
                    results = self.model(batch)
                    idx = batch['pair_idx'][0].item()
                    weights = results['weights'][0]
                    concept_logits = results['relative_concept_logits'][0]
                    reward_pred = torch.sum(weights * concept_logits).item()
                    
                    for concept_idx in range(batch['concept_labels'].shape[1]):
                        if (idx, concept_idx) in self.train_dataset.pool_index:
                            # Flip the specific concept
                            intervened_logits = concept_logits.clone()
                            intervened_logits[concept_idx] = -intervened_logits[concept_idx]  # flip

                            reward_with_intervention = torch.sum(weights * intervened_logits).item()

                            delta = abs(reward_with_intervention - reward_pred)

                            # Now, depending on the mode, maybe add extra score
                            if self.cfg.training.acquisition_function == "intervention_concepts":
                                concept_prob = torch.sigmoid(concept_logits)[concept_idx]
                                concept_uncertainty = min(concept_prob, 1.0 - concept_prob).item()
                                lambda_weight = getattr(self.cfg.training, "intervention_uncertainty_lambda", 1.0)
                                final_score = delta + lambda_weight * concept_uncertainty
                            else:
                                final_score = delta

                            scores.append(((idx, concept_idx), final_score))

                scores.sort(key=lambda x: -x[1])
                added_idx = [idx for (idx, _) in scores[:self.cfg.training.num_acquired_samples]]

        

=======
                
        # elif self.cfg.training.acquisition_function in [ "expected_information_gain",  "expected_information_gain_concepts", "expected_target_uncertainty_reduction", "expected_target_uncertainty_reduction_concepts", "intervention_change","CIS_concepts","CIS"]:
        else:
            self.model.eval()
            scores = []
            var_log = {
            "variance": [],
            "concept_uncertainty": [],
            "concept_weight": [],
            "label_uncertainty": [],
            "temperature": []
            }
            with torch.no_grad():
                pool_idx = list(self.train_dataset.pool_index)
                for idx, concept_idx in pool_idx:
                    pair_idx = self.train_dataset.pairs_data.index.get_loc(idx)
                    example = self.train_dataset[pair_idx]

                    embedding_a = to_tensor(example['example_a']['prompt_response_embedding'], self.device)
                    out_a = self.model.concept_encoder(embedding_a)

                    embedding_b = to_tensor(example['example_b']['prompt_response_embedding'], self.device)
                    out_b = self.model.concept_encoder(embedding_b)

                    mean_a, var_a = out_a.chunk(2, dim=-1)
                    mean_b, var_b = out_b.chunk(2, dim=-1)

                    var_a = torch.nn.functional.softplus(var_a)
                    var_b = torch.nn.functional.softplus(var_b)

                    relative_mean = mean_a - mean_b
                    relative_var = var_a + var_b

                    relative_concept_logits = self.model.concept_sampler(relative_mean, relative_var)
                    weights = self.model.gating_network(to_tensor(example['example_a']['prompt_embedding'], self.device))
                    reward_diff = torch.sum(weights * relative_concept_logits, dim=1)

                    concept_logit = relative_concept_logits[0, concept_idx]
                    concept_prob = torch.sigmoid(-concept_logit)

                    # Before intervention
                    p = torch.sigmoid(-reward_diff)
>>>>>>> e09e72f9

                    # Intervene 0
                    reward_0, _ = intervene_logits(relative_concept_logits, concept_idx, weights, 10.0)
                    q0 = torch.sigmoid(-reward_0)

<<<<<<< HEAD
        else:
            raise NotImplementedError(
                f"Acquisition function {self.cfg.training.acquisition_function} not implemented"
            )
        return added_idx
=======
                    # Intervene 1
                    reward_1, _ = intervene_logits(relative_concept_logits, concept_idx, weights, -10.0)
                    q1 = torch.sigmoid(-reward_1)

                    if self.cfg.training.acquisition_function.startswith("expected_information_gain"):
                        kl_0 = bernoulli_stats(p, q0)
                        kl_1 = bernoulli_stats(p, q1)
                        score = (concept_prob * kl_1 + (1 - concept_prob) * kl_0).item()
                        scores.append(((idx, concept_idx), score))

                        if self.cfg.training.acquisition_function == "expected_information_gain_concepts":                            
                            lambda_weight = getattr(self.cfg.training, "eig_uncertainty_lambda", 0.1)
                            score += lambda_weight * relative_var.squeeze()[concept_idx]
                            scores.append(((idx, concept_idx), score))

                    elif self.cfg.training.acquisition_function.startswith("expected_target_uncertainty_reduction"):
                        entropy_before = bernoulli_stats(p)
                        entropy_0 = bernoulli_stats(q0)
                        entropy_1 = bernoulli_stats(q1)

                        expected_entropy_after = concept_prob * entropy_1 + (1 - concept_prob) * entropy_0
                        score = (entropy_before - expected_entropy_after).item()
                        scores.append(((idx, concept_idx), score))

                        if self.cfg.training.acquisition_function == "expected_target_uncertainty_reduction_concepts":                            
                            lambda_weight = getattr(self.cfg.training, "etr_uncertainty_lambda", 0.1)
                            score += lambda_weight * relative_var.squeeze()[concept_idx]
                            scores.append(((idx, concept_idx), score))


                    elif self.cfg.training.acquisition_function.startswith("CIS"):
                        expected_p = (1 - concept_prob) * q0 + concept_prob * q1
                        score = abs((expected_p - p).item())
                        scores.append(((idx, concept_idx), score))
>>>>>>> e09e72f9

                        if self.cfg.training.acquisition_function == "CIS_concepts":
                            lambda_weight = getattr(self.cfg.training, "CIS_uncertainty_lambda", 0.1)
                            score += lambda_weight * relative_var.squeeze()[concept_idx]
                            scores.append(((idx, concept_idx), score))

                                # ==== Storing Variables ===
                    var_log["variance"].append(((idx, concept_idx), relative_var.detach().cpu().tolist()))
                    var_log["concept_uncertainty"].append(((idx, concept_idx),concept_prob.detach().cpu().tolist()))
                    var_log["concept_weight"].append(((idx, concept_idx),weights.detach().cpu().tolist()))
                    var_log["label_uncertainty"].append(((idx, concept_idx),p.detach().cpu().tolist()))

            scores.sort(key=lambda x: -x[1])
            added_idx = [idx for (idx, _) in scores[:self.cfg.training.num_acquired_samples]]


            # ==== Other scoring ====
            if self.cfg.training.acquisition_function == "concept_variance":
                sorted_pairs = sorted(var_log["variance"], key=lambda x: -x[1])
                added_idx = [pair for (pair, _) in sorted_pairs if pair in self.train_dataset.pool_index][:self.cfg.training.num_acquired_samples]

            elif self.cfg.training.acquisition_function == "concept_uncertainty":
                metric_uncertainty = [(x[0], 1 / abs(x[-1] - 0.5)) for x in var_log["concept_uncertainty"]]
                sorted_pairs = sorted(metric_uncertainty, key=lambda x: -x[1])
                added_idx = [pair for (pair, _) in sorted_pairs if pair in self.train_dataset.pool_index][:self.cfg.training.num_acquired_samples]

            elif self.cfg.training.acquisition_function == "concept_weight":
                sorted_pairs = sorted(var_log["concept_weight"], key=lambda x: abs(x[1]))  # absolute value if you want low magnitude
                added_idx = [pair for (pair, _) in sorted_pairs if pair in self.train_dataset.pool_index][:self.cfg.training.num_acquired_samples]
    
            elif self.cfg.training.acquisition_function == "certainty_concept_weight":
                contribution = [(var_log["variance"][i][0], var_log["variance"][i][-1] * abs(var_log["concept_weight"][i][-1])) for i in range(len(var_log["concept_uncertainty"]))]
                sorted_pairs = sorted(contribution, key=lambda x: -x[1]) 
                added_idx = [pair for (pair, _) in sorted_pairs if pair in self.train_dataset.pool_index][:self.cfg.training.num_acquired_samples]
                    
            elif self.cfg.training.acquisition_function == "prob_concept_weight":
                contribution = [(var_log["concept_uncertainty"][i][0], var_log["concept_uncertainty"][i][-1] * abs(var_log["concept_weight"][i][-1])) for i in range(len(var_log["concept_uncertainty"]))]
                sorted_pairs = sorted(contribution, key=lambda x: -x[1])
                added_idx = [pair for (pair, _) in sorted_pairs if pair in self.train_dataset.pool_index][:self.cfg.training.num_acquired_samples]

            elif self.cfg.training.acquisition_function == "label_uncertainty":
                label_uncertainty_metric = [(x[0], 1 / abs(x[-1] - 0.5)) for x in var_log["label_uncertainty"]]
                sorted_pairs = sorted(label_uncertainty_metric, key=lambda x: -x[1])
                added_idx = [pair for (pair, _) in sorted_pairs if (pair[0], 0) in self.train_dataset.pool_index][:self.cfg.training.num_acquired_samples]
            elif self.cfg.training.acquisition_function == "label_entropy":
                label_uncertainty_metric = [(x[0], bernoulli_stats(x[-1])) for x in var_log["label_uncertainty"]]
                sorted_pairs = sorted(label_uncertainty_metric, key=lambda x: -x[1])
                added_idx = [pair for (pair, _) in sorted_pairs if (pair[0], 0) in self.train_dataset.pool_index][:self.cfg.training.num_acquired_samples]

            # elif self.cfg.training.acquisition_function == "temperature":
            #     sorted_pairs = sorted(self.var_log["temperature"], key=lambda x: -x[1])
            #     added_idx = [pair for (pair, _) in sorted_pairs if (pair[0], 0) in self.train_dataset.pool_index][:self.cfg.training.num_acquired_samples]

            elif self.cfg.training.acquisition_function == "variance_label_uncertainty":
                # Combine concept variance and label uncertainty
                # label_uncertainty_scores = {(x[0], x[1]): 1 / abs(x[-1] - 0.5) for x in self.var_log["label_uncertainty"]}
                label_uncertainty_scores = [(x[0], bernoulli_stats(x[-1])) for x in var_log["label_uncertainty"]]

                combined_scores = []
                for (idx, concept_idx), var_score in var_log["variance"]:

                    label_score = next(v for (i, c), v in label_uncertainty_scores if i == idx and c == concept_idx)
                    # Combine them (we can tune the balance between them with a lambda)
                    lambda_balance = getattr(self.cfg.training, "variance_label_lambda", 1.0)
                    combined_score = var_score + lambda_balance * label_score
                    combined_scores.append(((idx, concept_idx), combined_score))

                combined_scores.sort(key=lambda x: -x[1])
                added_idx = [idx for (idx, _) in combined_scores[:self.cfg.training.num_acquired_samples]]

            # elif self.cfg.training.acquisition_function == "temperature_concept_uncertainty":
            #     # Combine temperature uncertainty and concept uncertainty
            #     combined_scores = []
            #     for (idx, concept_idx), var_score in self.var_log["variance"]:

            #         label_score = next(v for (i, c), v in self.var_log["temperature"] if i == idx and c == concept_idx)

            #         # Combine them (we can tune the balance between them with a lambda)
            #         lambda_balance = getattr(self.cfg.training, "variance_label_lambda", 1.0)
            #         combined_score = var_score + lambda_balance * label_score
            #         combined_scores.append(((idx, concept_idx), combined_score))

                # combined_scores.sort(key=lambda x: -x[1])
                # added_idx = [idx for (idx, _) in combined_scores[:self.cfg.training.num_acquired_samples]]                

        # else:
        #     raise NotImplementedError(
        #         f"Acquisition function {self.cfg.training.acquisition_func} not implemented"
        #     )
        return added_idx
    

    def eval(self, metrics, dataloader, max_steps):
        print(f"Evaluating on {dataloader} data")
        if dataloader == 'val':
            dataloader = self.val_dataloader
        
        eval_results = {}
        for k in metrics:
            eval_results[k] = []
        it = 0
        self.model.eval()
        with torch.no_grad():
            for batch in dataloader:
                results = self.run_batch(batch)
                for k in metrics:
                    eval_results[k].append(results[k])
                it += 1
                if it > max_steps:
                    break
                        
            for k in metrics:
                eval_results[k] = torch.mean(torch.tensor(eval_results[k])).item()

        return eval_results<|MERGE_RESOLUTION|>--- conflicted
+++ resolved
@@ -28,14 +28,14 @@
 
 def intervene_logits(relative_concept_logits, concept_idx, weights, intervene_value):
     intervened_logits = relative_concept_logits.clone()
-    intervened_logits[0, concept_idx] = intervene_value
+    intervened_logits[:, concept_idx] = intervene_value
     reward = torch.sum(weights * intervened_logits, dim=1)
     return reward, intervened_logits
 
 class RatioSampler(Sampler):
-    def __init__(self, dataset, keep_ratio=0.2):
+    def __init__(self, dataset, buffer_ratio=0.2):
         self.dataset = dataset
-        self.keep_ratio = keep_ratio
+        self.buffer_ratio = buffer_ratio
 
         # Collect all valid indices
         self.all_indices = list(range(len(self.dataset)))
@@ -48,7 +48,7 @@
         remaining = list(set(self.all_indices) - added_rows)
 
         # Replay sampling
-        n_keep = int(len(remaining) * self.keep_ratio)
+        n_keep = int(len(remaining) * self.buffer_ratio)
         kept_replay = random.sample(remaining, n_keep) if n_keep > 0 else []
 
         # Combine
@@ -59,17 +59,17 @@
         return iter(self.current_indices)
 
     def __len__(self):
-        return int(len(self.dataset) * self.keep_ratio) + len(self.added_idx)
+        return int(len(self.dataset) * self.buffer_ratio) + len(self.added_idx)
 
 class FIFOSampler(Sampler):
-    def __init__(self, total_capacity):
-        self.total_capacity = total_capacity
+    def __init__(self, buffer_capacity):
+        self.buffer_capacity = buffer_capacity
         self.current_indices = []
 
     def add_new(self, added_idx):
         added_rows = list({i for (i, _) in added_idx})
         self.current_indices = list(added_rows) + self.current_indices
-        self.current_indices = self.current_indices[:self.total_capacity]
+        self.current_indices = self.current_indices[:self.buffer_capacity]
     
     def __iter__(self):
         shuffled = random.sample(self.current_indices, len(self.current_indices))
@@ -117,9 +117,9 @@
             'preference_accuracy', 'concept_pseudo_accuracy'
         ]
         if self.cfg.training.buffer_type == 'ratio':
-            self.sampler = RatioSampler(self.train_dataset, keep_ratio=cfg.training.keep_ratio)
+            self.sampler = RatioSampler(self.train_dataset, buffer_ratio=cfg.training.buffer_ratio)
         elif self.cfg.training.buffer_type == 'fifo':
-            self.sampler = FIFOSampler(cfg.training.fifo_capacity)
+            self.sampler = FIFOSampler(cfg.training.buffer_capacity)
 
     def train_loop(self):
         self.sampler.add_new(self.train_dataset.initial_samples)
@@ -159,73 +159,18 @@
     def train_episode(self):
         eval_stopping_metric = 'preference_accuracy'
         it = 0
-<<<<<<< HEAD
         
-=======
-        # self.var_log = {
-        #     "variance": [],
-        #     "concept_uncertainty": [],
-        #     "concept_weight": [],
-        #     "label_uncertainty": [],
-        #     "temperature": []
-        # }
->>>>>>> e09e72f9
         best_eval_metric = self.best_eval_metric
         for epoch in range(self.num_epochs):
             print(f"Epoch {epoch + 1}/{self.num_epochs}")
             for batch in tqdm(self.train_dataloader):
-<<<<<<< HEAD
-=======
-            # for i, batch in enumerate(tqdm(self.train_dataloader)):
-            #     if i >= 2:
-            #         break
->>>>>>> e09e72f9
                 self.model.train()
                 self.optimizer.zero_grad()
                 results = self.run_batch(batch)
                 loss = results["loss"]
                 loss.backward()
                 self.optimizer.step()
-<<<<<<< HEAD
                 
-=======
-                # if self.cfg.model.model_type == "probabilistic":
-                #     relative_var = results["relative_var"].detach().cpu()
-                #     concept_logits = results["relative_concept_logits"].detach().cpu()
-                #     reward_diff = results["reward_diff"].detach().cpu()
-                #     weights = results["weights"].detach().cpu()
-                #     temperature = results["temperature"].detach().cpu()
-                #     idx_batch = batch["id"]
-                #     concept_uncertainty = torch.sigmoid(-concept_logits)
-                #     label_uncertainty = torch.sigmoid(-reward_diff)
-
-                #     # Now fill the var_log dictionary
-                #     self.var_log["variance"].extend(
-                #         ((idx.item(), k), relative_var[b, k].item())
-                #         for b, idx in enumerate(idx_batch)
-                #         for k in range(relative_var.shape[1])
-                #     )
-                #     self.var_log["concept_uncertainty"].extend(
-                #         ((idx.item(), k), concept_uncertainty[b, k].item())
-                #         for b, idx in enumerate(idx_batch)
-                #         for k in range(concept_uncertainty.shape[1])
-                #     )
-                #     self.var_log["concept_weight"].extend(
-                #         ((idx.item(), k), weights[b, k].item())
-                #         for b, idx in enumerate(idx_batch)
-                #         for k in range(weights.shape[1])
-                #     )
-                #     self.var_log["label_uncertainty"].extend(
-                #         ((idx.item(), k), label_uncertainty[b].item())
-                #         for b, idx in enumerate(idx_batch)
-                #         for k in range(relative_var.shape[1])
-                #     )
-                #     self.var_log["temperature"].extend(
-                #         ((idx.item(), k), temperature[b].item())
-                #         for b, idx in enumerate(idx_batch)
-                #         for k in range(relative_var.shape[1])
-                #     )
->>>>>>> e09e72f9
                 if not self.cfg.training.dry_run:
                     wandb.log(
                         {'train_' + k: results[k] for k in self.training_metrics},
@@ -287,12 +232,16 @@
 
     def compute_uncertainty_map(self):
         self.uncertainty_map = {
-            "variance": [],
+            "concept_variance": [],
             "concept_uncertainty": [],
             "concept_weight": [],
             "label_uncertainty": [],
             "concept_entropy": [],
-            "eig": []
+            "sampling_eig": [],
+            "eig": [],
+            "eig_concepts": [],
+            "CIS": [],
+            "CIS_concepts": [],
         }
         self.model.eval()
         with torch.no_grad():
@@ -310,36 +259,36 @@
                 results = self.run_batch(batch)
                 relative_var = results["relative_var"].cpu()
                 relative_mean = results["relative_mean"].cpu()
-                concept_logits = results["relative_concept_logits"].cpu()
+                relative_concept_logits = results["relative_concept_logits"].cpu()
                 reward_diff = results["reward_diff"].cpu()
                 weights = results["weights"].cpu()
                 idx_batch = batch["pair_idx"]
-                concept_uncertainty = torch.sigmoid(-concept_logits)
+                concept_uncertainty = torch.sigmoid(-relative_concept_logits)
                 label_uncertainty = torch.sigmoid(-reward_diff)
 
                 # Now fill the uncertainty_map dictionary
-                if self.cfg.training.acquisition_function in ["variance", "certainty_concept_weight", "variance_label_uncertainty"]:
-                    self.uncertainty_map["variance"].extend(
+                if self.cfg.training.acquisition_function in ["concept_variance", "certainty_concept_weight", "variance_label_uncertainty"]:
+                    self.uncertainty_map["concept_variance"].extend(
                         ((idx.item(), k), relative_var[b, k].item())
                         for b, idx in enumerate(idx_batch)
                         for k in range(relative_var.shape[1])
                     )
 
-                if self.cfg.training.acquisition_function in ["concept_uncertainty"]:
+                if self.cfg.training.acquisition_function in ["concept_uncertainty", "prob_concept_weight"]:
                     self.uncertainty_map["concept_uncertainty"].extend(
                         ((idx.item(), k), concept_uncertainty[b, k].item())
                         for b, idx in enumerate(idx_batch)
                         for k in range(concept_uncertainty.shape[1])
                     )
 
-                if self.cfg.training.acquisition_function in ["concept_weight", "certainty_concept_weight"]:
+                if self.cfg.training.acquisition_function in ["concept_weight", "certainty_concept_weight", "prob_concept_weight"]:
                     self.uncertainty_map["concept_weight"].extend(
                         ((idx.item(), k), weights[b, k].item())
                         for b, idx in enumerate(idx_batch)
                         for k in range(weights.shape[1])
                     )
 
-                if self.cfg.training.acquisition_function in ["label_uncertainty", "variance_label_uncertainty"]:
+                if self.cfg.training.acquisition_function in ["label_uncertainty", "variance_label_uncertainty", "label_entropy"]:
                     self.uncertainty_map["label_uncertainty"].extend(
                         ((idx.item(), -1), label_uncertainty[b].item())
                         for b, idx in enumerate(idx_batch)
@@ -358,7 +307,44 @@
                         for k in range(entropy.shape[1])
                     )
 
-                if self.cfg.training.acquisition_function == "eig":
+                if self.cfg.training.acquisition_function in ["eig", "eig_concepts", "CIS", "CIS_concepts"]:
+                    # Before intervention
+                    p = torch.sigmoid(-reward_diff)
+                    for k in range(batch['concept_labels'].shape[-1]):
+                        # Intervene 0
+                        reward_0, _ = intervene_logits(relative_concept_logits, k, weights, 10.0)
+                        q0 = torch.sigmoid(-reward_0)
+                        # Intervene 1
+                        reward_1, _ = intervene_logits(relative_concept_logits, k, weights, -10.0)
+                        q1 = torch.sigmoid(-reward_1)
+                        
+                        concept_logit = relative_concept_logits[0, k]
+                        concept_prob = torch.sigmoid(-concept_logit)
+                        
+                        if self.cfg.training.acquisition_function.startswith("eig"):
+                            kl_0 = bernoulli_stats(p, q0)
+                            kl_1 = bernoulli_stats(p, q1)
+                            scores = (concept_prob * kl_1 + (1 - concept_prob) * kl_0)
+   
+                            if self.cfg.training.acquisition_function == "eig_concepts":                            
+                                lambda_weight = getattr(self.cfg.training, "eig_uncertainty_lambda", 0.1)
+                                scores += lambda_weight * relative_var.squeeze()[k]
+
+
+                        elif self.cfg.training.acquisition_function.startswith("CIS"):
+                            expected_p = (1 - concept_prob) * q0 + concept_prob * q1
+                            scores = torch.abs((expected_p - p))
+
+                            if self.cfg.training.acquisition_function == "CIS_concepts":
+                                lambda_weight = getattr(self.cfg.training, "CIS_uncertainty_lambda", 0.1)
+                                scores += lambda_weight * relative_var.squeeze()[k]
+                        
+                        self.uncertainty_map[self.cfg.training.acquisition_function].extend(
+                            ((idx.item(), k), scores[b].item())
+                            for b, idx in enumerate(idx_batch)
+                        )
+
+                if self.cfg.training.acquisition_function == "sampling_eig":
                     sampler = self.model.concept_sampler    
                     n_samples = 16
                     outer_samples = sampler(relative_mean, relative_var, n_samples=n_samples) # [n_samples, batch_size, num_concepts]
@@ -383,11 +369,10 @@
                         p_y_lCso = p_y_lCso.repeat(n_samples, 1)
                         eig = p_y_lCso * torch.log(p_y_lCso / p_y_lCsosk) + (1 - p_y_lCso) * torch.log((1 - p_y_lCso) / (1 - p_y_lCsosk))
                         eig = eig.mean(dim=0) # [batch_size]
-                        self.uncertainty_map["eig"].extend(
+                        self.uncertainty_map["sampling_eig"].extend(
                             ((idx.item(), k), eig[b].item())
                             for b, idx in enumerate(idx_batch)
                         )
-    
 
         self.model.train()
 
@@ -417,23 +402,18 @@
             list(self.train_dataset.pool_index),
             self.cfg.training.num_acquired_samples
             )
-<<<<<<< HEAD
-
-        elif self.cfg.training.acquisition_function == "variance":
-            sorted_pairs = sorted(self.uncertainty_map["variance"], key=lambda x: -x[1])
+
+        elif self.cfg.training.acquisition_function in [
+            "concept_variance", "concept_entropy", "sampling_eig", 
+            "eig", "eig_concepts", "CIS", "CIS_concepts",
+        ]:
+            metric = self.cfg.training.acquisition_function
+            sorted_pairs = sorted(self.uncertainty_map[metric], key=lambda x: -x[1])
             added_idx = [pair for (pair, _) in sorted_pairs if pair in self.train_dataset.pool_index][:self.cfg.training.num_acquired_samples]
 
         elif self.cfg.training.acquisition_function == "concept_uncertainty":
             metric_uncertainty = 1/abs(self.uncertainty_map["concept_uncertainty"] - 0.5)
             sorted_pairs = sorted(metric_uncertainty, key=lambda x: -x[1])
-            added_idx = [pair for (pair, _) in sorted_pairs if pair in self.train_dataset.pool_index][:self.cfg.training.num_acquired_samples]
-
-        elif self.cfg.training.acquisition_function == "concept_entropy":
-            sorted_pairs = sorted(self.uncertainty_map["concept_entropy"], key=lambda x: -x[1])
-            added_idx = [pair for (pair, _) in sorted_pairs if pair in self.train_dataset.pool_index][:self.cfg.training.num_acquired_samples]
-
-        elif self.cfg.training.acquisition_function == "eig":
-            sorted_pairs = sorted(self.uncertainty_map["eig"], key=lambda x: -x[1])
             added_idx = [pair for (pair, _) in sorted_pairs if pair in self.train_dataset.pool_index][:self.cfg.training.num_acquired_samples]
 
         elif self.cfg.training.acquisition_function == "concept_weight":
@@ -441,46 +421,39 @@
             added_idx = [pair for (pair, _) in sorted_pairs if pair in self.train_dataset.pool_index][:self.cfg.training.num_acquired_samples]
         
         elif self.cfg.training.acquisition_function == "certainty_concept_weight":
-            contribution = self.uncertainty_map["variance"] * abs(self.uncertainty_map["concept_weight"])
+            contribution = self.uncertainty_map["concept_variance"] * abs(self.uncertainty_map["concept_weight"])
             sorted_pairs = sorted(contribution, key=lambda x: -x[1]) 
             added_idx = [pair for (pair, _) in sorted_pairs if pair in self.train_dataset.pool_index][:self.cfg.training.num_acquired_samples]
-        
+
+        elif self.cfg.training.acquisition_function == "prob_concept_weight":
+            contribution = [(self.uncertainty_map["concept_uncertainty"][i][0], self.uncertainty_map["concept_uncertainty"][i][-1] * abs(self.uncertainty_map["concept_weight"][i][-1])) for i in range(len(self.uncertainty_map["concept_uncertainty"]))]
+            sorted_pairs = sorted(contribution, key=lambda x: -x[1])
+            added_idx = [pair for (pair, _) in sorted_pairs if pair in self.train_dataset.pool_index][:self.cfg.training.num_acquired_samples]
+
         elif self.cfg.training.acquisition_function == "label_uncertainty":
             label_uncertainty_metric = 1/abs(self.uncertainty_map["label_uncertainty"] - 0.5)
             sorted_pairs = sorted(label_uncertainty_metric, key=lambda x: -x[1])
             added_idx = [pair for (pair, _) in sorted_pairs if (pair[0], 0) in self.train_dataset.pool_index][:self.cfg.training.num_acquired_samples]
 
+        elif self.cfg.training.acquisition_function == "label_entropy":
+            label_uncertainty_metric = [(x[0], bernoulli_stats(x[-1])) for x in self.uncertainty_map["label_uncertainty"]]
+            sorted_pairs = sorted(label_uncertainty_metric, key=lambda x: -x[1])
+            added_idx = [pair for (pair, _) in sorted_pairs if (pair[0], 0) in self.train_dataset.pool_index][:self.cfg.training.num_acquired_samples]
+
         elif self.cfg.training.acquisition_function == "variance_label_uncertainty":
             # Combine concept variance and label uncertainty
-            variance_scores = dict(self.uncertainty_map["variance"])
-            label_uncertainty_scores = dict(self.uncertainty_map["label_uncertainty"])
+            label_uncertainty_scores = [(x[0], bernoulli_stats(x[-1])) for x in self.uncertainty_map["label_uncertainty"]]
 
             combined_scores = []
-            for (idx, concept_idx), var_score in variance_scores.items():
-                # Find the corresponding label uncertainty (idx, -1) for the sample
-                label_score = label_uncertainty_scores.get((idx, -1), 0.0)
-
-                # Combine them (you can tune the balance between them with a lambda)
+            for (idx, concept_idx), var_score in self.uncertainty_map["concept_variance"]:
+
+                label_score = next(v for (i, c), v in label_uncertainty_scores if i == idx and c == concept_idx)
+                # Combine them (we can tune the balance between them with a lambda)
                 lambda_balance = getattr(self.cfg.training, "variance_label_lambda", 1.0)
                 combined_score = var_score + lambda_balance * label_score
-
                 combined_scores.append(((idx, concept_idx), combined_score))
 
             combined_scores.sort(key=lambda x: -x[1])
-            added_idx = [idx for (idx, _) in combined_scores[:self.cfg.training.num_acquired_samples]]
-
-        elif self.cfg.training.acquisition_function == "temperature_concept_uncertainty":
-            # Combine temperature uncertainty and concept uncertainty
-            temperature_scores = dict(self.uncertainty_map["temperature"])  # (idx, -1) -> temperature
-            concept_scores = self.uncertainty_map["concept_uncertainty"]    # (idx, concept_idx) -> uncertainty
-
-            combined_scores = []
-            for (idx, concept_idx), concept_unc in concept_scores:
-                temp_unc = temperature_scores.get((idx, -1), 1.0)  # default temp 1.0 if missing
-                combined_unc = temp_unc * concept_unc
-                combined_scores.append(((idx, concept_idx), combined_unc))
-
-            combined_scores.sort(key=lambda x: -x[1])  # descending order
             added_idx = [idx for (idx, _) in combined_scores[:self.cfg.training.num_acquired_samples]]
 
         elif self.cfg.training.acquisition_function in ["intervention", "intervention_concepts"]:
@@ -531,189 +504,12 @@
                 added_idx = [idx for (idx, _) in scores[:self.cfg.training.num_acquired_samples]]
 
         
-
-=======
-                
-        # elif self.cfg.training.acquisition_function in [ "expected_information_gain",  "expected_information_gain_concepts", "expected_target_uncertainty_reduction", "expected_target_uncertainty_reduction_concepts", "intervention_change","CIS_concepts","CIS"]:
-        else:
-            self.model.eval()
-            scores = []
-            var_log = {
-            "variance": [],
-            "concept_uncertainty": [],
-            "concept_weight": [],
-            "label_uncertainty": [],
-            "temperature": []
-            }
-            with torch.no_grad():
-                pool_idx = list(self.train_dataset.pool_index)
-                for idx, concept_idx in pool_idx:
-                    pair_idx = self.train_dataset.pairs_data.index.get_loc(idx)
-                    example = self.train_dataset[pair_idx]
-
-                    embedding_a = to_tensor(example['example_a']['prompt_response_embedding'], self.device)
-                    out_a = self.model.concept_encoder(embedding_a)
-
-                    embedding_b = to_tensor(example['example_b']['prompt_response_embedding'], self.device)
-                    out_b = self.model.concept_encoder(embedding_b)
-
-                    mean_a, var_a = out_a.chunk(2, dim=-1)
-                    mean_b, var_b = out_b.chunk(2, dim=-1)
-
-                    var_a = torch.nn.functional.softplus(var_a)
-                    var_b = torch.nn.functional.softplus(var_b)
-
-                    relative_mean = mean_a - mean_b
-                    relative_var = var_a + var_b
-
-                    relative_concept_logits = self.model.concept_sampler(relative_mean, relative_var)
-                    weights = self.model.gating_network(to_tensor(example['example_a']['prompt_embedding'], self.device))
-                    reward_diff = torch.sum(weights * relative_concept_logits, dim=1)
-
-                    concept_logit = relative_concept_logits[0, concept_idx]
-                    concept_prob = torch.sigmoid(-concept_logit)
-
-                    # Before intervention
-                    p = torch.sigmoid(-reward_diff)
->>>>>>> e09e72f9
-
-                    # Intervene 0
-                    reward_0, _ = intervene_logits(relative_concept_logits, concept_idx, weights, 10.0)
-                    q0 = torch.sigmoid(-reward_0)
-
-<<<<<<< HEAD
         else:
             raise NotImplementedError(
                 f"Acquisition function {self.cfg.training.acquisition_function} not implemented"
             )
         return added_idx
-=======
-                    # Intervene 1
-                    reward_1, _ = intervene_logits(relative_concept_logits, concept_idx, weights, -10.0)
-                    q1 = torch.sigmoid(-reward_1)
-
-                    if self.cfg.training.acquisition_function.startswith("expected_information_gain"):
-                        kl_0 = bernoulli_stats(p, q0)
-                        kl_1 = bernoulli_stats(p, q1)
-                        score = (concept_prob * kl_1 + (1 - concept_prob) * kl_0).item()
-                        scores.append(((idx, concept_idx), score))
-
-                        if self.cfg.training.acquisition_function == "expected_information_gain_concepts":                            
-                            lambda_weight = getattr(self.cfg.training, "eig_uncertainty_lambda", 0.1)
-                            score += lambda_weight * relative_var.squeeze()[concept_idx]
-                            scores.append(((idx, concept_idx), score))
-
-                    elif self.cfg.training.acquisition_function.startswith("expected_target_uncertainty_reduction"):
-                        entropy_before = bernoulli_stats(p)
-                        entropy_0 = bernoulli_stats(q0)
-                        entropy_1 = bernoulli_stats(q1)
-
-                        expected_entropy_after = concept_prob * entropy_1 + (1 - concept_prob) * entropy_0
-                        score = (entropy_before - expected_entropy_after).item()
-                        scores.append(((idx, concept_idx), score))
-
-                        if self.cfg.training.acquisition_function == "expected_target_uncertainty_reduction_concepts":                            
-                            lambda_weight = getattr(self.cfg.training, "etr_uncertainty_lambda", 0.1)
-                            score += lambda_weight * relative_var.squeeze()[concept_idx]
-                            scores.append(((idx, concept_idx), score))
-
-
-                    elif self.cfg.training.acquisition_function.startswith("CIS"):
-                        expected_p = (1 - concept_prob) * q0 + concept_prob * q1
-                        score = abs((expected_p - p).item())
-                        scores.append(((idx, concept_idx), score))
->>>>>>> e09e72f9
-
-                        if self.cfg.training.acquisition_function == "CIS_concepts":
-                            lambda_weight = getattr(self.cfg.training, "CIS_uncertainty_lambda", 0.1)
-                            score += lambda_weight * relative_var.squeeze()[concept_idx]
-                            scores.append(((idx, concept_idx), score))
-
-                                # ==== Storing Variables ===
-                    var_log["variance"].append(((idx, concept_idx), relative_var.detach().cpu().tolist()))
-                    var_log["concept_uncertainty"].append(((idx, concept_idx),concept_prob.detach().cpu().tolist()))
-                    var_log["concept_weight"].append(((idx, concept_idx),weights.detach().cpu().tolist()))
-                    var_log["label_uncertainty"].append(((idx, concept_idx),p.detach().cpu().tolist()))
-
-            scores.sort(key=lambda x: -x[1])
-            added_idx = [idx for (idx, _) in scores[:self.cfg.training.num_acquired_samples]]
-
-
-            # ==== Other scoring ====
-            if self.cfg.training.acquisition_function == "concept_variance":
-                sorted_pairs = sorted(var_log["variance"], key=lambda x: -x[1])
-                added_idx = [pair for (pair, _) in sorted_pairs if pair in self.train_dataset.pool_index][:self.cfg.training.num_acquired_samples]
-
-            elif self.cfg.training.acquisition_function == "concept_uncertainty":
-                metric_uncertainty = [(x[0], 1 / abs(x[-1] - 0.5)) for x in var_log["concept_uncertainty"]]
-                sorted_pairs = sorted(metric_uncertainty, key=lambda x: -x[1])
-                added_idx = [pair for (pair, _) in sorted_pairs if pair in self.train_dataset.pool_index][:self.cfg.training.num_acquired_samples]
-
-            elif self.cfg.training.acquisition_function == "concept_weight":
-                sorted_pairs = sorted(var_log["concept_weight"], key=lambda x: abs(x[1]))  # absolute value if you want low magnitude
-                added_idx = [pair for (pair, _) in sorted_pairs if pair in self.train_dataset.pool_index][:self.cfg.training.num_acquired_samples]
-    
-            elif self.cfg.training.acquisition_function == "certainty_concept_weight":
-                contribution = [(var_log["variance"][i][0], var_log["variance"][i][-1] * abs(var_log["concept_weight"][i][-1])) for i in range(len(var_log["concept_uncertainty"]))]
-                sorted_pairs = sorted(contribution, key=lambda x: -x[1]) 
-                added_idx = [pair for (pair, _) in sorted_pairs if pair in self.train_dataset.pool_index][:self.cfg.training.num_acquired_samples]
-                    
-            elif self.cfg.training.acquisition_function == "prob_concept_weight":
-                contribution = [(var_log["concept_uncertainty"][i][0], var_log["concept_uncertainty"][i][-1] * abs(var_log["concept_weight"][i][-1])) for i in range(len(var_log["concept_uncertainty"]))]
-                sorted_pairs = sorted(contribution, key=lambda x: -x[1])
-                added_idx = [pair for (pair, _) in sorted_pairs if pair in self.train_dataset.pool_index][:self.cfg.training.num_acquired_samples]
-
-            elif self.cfg.training.acquisition_function == "label_uncertainty":
-                label_uncertainty_metric = [(x[0], 1 / abs(x[-1] - 0.5)) for x in var_log["label_uncertainty"]]
-                sorted_pairs = sorted(label_uncertainty_metric, key=lambda x: -x[1])
-                added_idx = [pair for (pair, _) in sorted_pairs if (pair[0], 0) in self.train_dataset.pool_index][:self.cfg.training.num_acquired_samples]
-            elif self.cfg.training.acquisition_function == "label_entropy":
-                label_uncertainty_metric = [(x[0], bernoulli_stats(x[-1])) for x in var_log["label_uncertainty"]]
-                sorted_pairs = sorted(label_uncertainty_metric, key=lambda x: -x[1])
-                added_idx = [pair for (pair, _) in sorted_pairs if (pair[0], 0) in self.train_dataset.pool_index][:self.cfg.training.num_acquired_samples]
-
-            # elif self.cfg.training.acquisition_function == "temperature":
-            #     sorted_pairs = sorted(self.var_log["temperature"], key=lambda x: -x[1])
-            #     added_idx = [pair for (pair, _) in sorted_pairs if (pair[0], 0) in self.train_dataset.pool_index][:self.cfg.training.num_acquired_samples]
-
-            elif self.cfg.training.acquisition_function == "variance_label_uncertainty":
-                # Combine concept variance and label uncertainty
-                # label_uncertainty_scores = {(x[0], x[1]): 1 / abs(x[-1] - 0.5) for x in self.var_log["label_uncertainty"]}
-                label_uncertainty_scores = [(x[0], bernoulli_stats(x[-1])) for x in var_log["label_uncertainty"]]
-
-                combined_scores = []
-                for (idx, concept_idx), var_score in var_log["variance"]:
-
-                    label_score = next(v for (i, c), v in label_uncertainty_scores if i == idx and c == concept_idx)
-                    # Combine them (we can tune the balance between them with a lambda)
-                    lambda_balance = getattr(self.cfg.training, "variance_label_lambda", 1.0)
-                    combined_score = var_score + lambda_balance * label_score
-                    combined_scores.append(((idx, concept_idx), combined_score))
-
-                combined_scores.sort(key=lambda x: -x[1])
-                added_idx = [idx for (idx, _) in combined_scores[:self.cfg.training.num_acquired_samples]]
-
-            # elif self.cfg.training.acquisition_function == "temperature_concept_uncertainty":
-            #     # Combine temperature uncertainty and concept uncertainty
-            #     combined_scores = []
-            #     for (idx, concept_idx), var_score in self.var_log["variance"]:
-
-            #         label_score = next(v for (i, c), v in self.var_log["temperature"] if i == idx and c == concept_idx)
-
-            #         # Combine them (we can tune the balance between them with a lambda)
-            #         lambda_balance = getattr(self.cfg.training, "variance_label_lambda", 1.0)
-            #         combined_score = var_score + lambda_balance * label_score
-            #         combined_scores.append(((idx, concept_idx), combined_score))
-
-                # combined_scores.sort(key=lambda x: -x[1])
-                # added_idx = [idx for (idx, _) in combined_scores[:self.cfg.training.num_acquired_samples]]                
-
-        # else:
-        #     raise NotImplementedError(
-        #         f"Acquisition function {self.cfg.training.acquisition_func} not implemented"
-        #     )
-        return added_idx
-    
+                
 
     def eval(self, metrics, dataloader, max_steps):
         print(f"Evaluating on {dataloader} data")
