--- conflicted
+++ resolved
@@ -177,20 +177,12 @@
             'concept_loss': concept_loss,
             'concept_pseudo_accuracy': concept_pseudo_acc,
             'kl_loss': kl_loss,
-<<<<<<< HEAD
             'relative_mean': relative_mean,
             'relative_var': relative_var,
             'relative_concept_logits': relative_concept_logits,
             'reward_diff': reward_diff,
             'weights': weights,
             'relative_concept_logits': relative_concept_logits,
-=======
-            # 'relative_var': relative_var,
-            # 'relative_concept_logits': relative_concept_logits,
-            # 'reward_diff': reward_diff,
-            # 'weights': weights,
-            # 'relative_concept_logits': relative_concept_logits,
->>>>>>> e09e72f9
             'temperature': temperature
         }
 
